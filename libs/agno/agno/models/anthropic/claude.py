import json
from collections.abc import AsyncIterator
from dataclasses import dataclass
from os import getenv
from typing import Any, Dict, List, Optional, Type, Union

from pydantic import BaseModel

from agno.exceptions import ModelProviderError, ModelRateLimitError
from agno.models.base import Model
from agno.models.message import Citations, DocumentCitation, Message, UrlCitation
from agno.models.response import ModelResponse
from agno.utils.log import log_error, log_warning
from agno.utils.models.claude import format_messages

try:
    from anthropic import Anthropic as AnthropicClient
    from anthropic import APIConnectionError, APIStatusError, RateLimitError
    from anthropic import AsyncAnthropic as AsyncAnthropicClient
    from anthropic.types import (
        CitationPageLocation,
        CitationsWebSearchResultLocation,
        ContentBlockDeltaEvent,
        ContentBlockStartEvent,
        ContentBlockStopEvent,
        MessageDeltaEvent,
        MessageStopEvent,
    )
    from anthropic.types import Message as AnthropicMessage
except ImportError:
    raise ImportError("`anthropic` not installed. Please install using `pip install anthropic`")


@dataclass
class Claude(Model):
    """
    A class representing Anthropic Claude model.

    For more information, see: https://docs.anthropic.com/en/api/messages
    """

    id: str = "claude-3-5-sonnet-20241022"
    name: str = "Claude"
    provider: str = "Anthropic"

    # Request parameters
    max_tokens: Optional[int] = 4096
    thinking: Optional[Dict[str, Any]] = None
    temperature: Optional[float] = None
    stop_sequences: Optional[List[str]] = None
    top_p: Optional[float] = None
    top_k: Optional[int] = None
    request_params: Optional[Dict[str, Any]] = None

    # Client parameters
    api_key: Optional[str] = None
    client_params: Optional[Dict[str, Any]] = None

    # Anthropic clients
    client: Optional[AnthropicClient] = None
    async_client: Optional[AsyncAnthropicClient] = None

    # Parametros propios IMPLEMENTOS
    _estado_actual: str = ""

    def _get_client_params(self) -> Dict[str, Any]:
        client_params: Dict[str, Any] = {}

        self.api_key = self.api_key or getenv("ANTHROPIC_API_KEY")
        if not self.api_key:
            log_error("ANTHROPIC_API_KEY not set. Please set the ANTHROPIC_API_KEY environment variable.")

        # Add API key to client parameters
        client_params["api_key"] = self.api_key
        # Add additional client parameters
        if self.client_params is not None:
            client_params.update(self.client_params)
        return client_params

    def get_client(self) -> AnthropicClient:
        """
        Returns an instance of the Anthropic client.
        """
        if self.client and not self.client.is_closed():
            return self.client

        _client_params = self._get_client_params()
        self.client = AnthropicClient(**_client_params)
        return self.client

    def get_async_client(self) -> AsyncAnthropicClient:
        """
        Returns an instance of the async Anthropic client.
        """
        if self.async_client:
            return self.async_client

        _client_params = self._get_client_params()
        self.async_client = AsyncAnthropicClient(**_client_params)
        return self.async_client

    @property
    def request_kwargs(self) -> Dict[str, Any]:
        """
        Generate keyword arguments for API requests.
        """
        _request_params: Dict[str, Any] = {}
        if self.max_tokens:
            _request_params["max_tokens"] = self.max_tokens
        if self.thinking:
            _request_params["thinking"] = self.thinking
        if self.temperature:
            _request_params["temperature"] = self.temperature
        if self.stop_sequences:
            _request_params["stop_sequences"] = self.stop_sequences
        if self.top_p:
            _request_params["top_p"] = self.top_p
        if self.top_k:
            _request_params["top_k"] = self.top_k
        if self.request_params:
            _request_params.update(self.request_params)
        return _request_params

    def _prepare_request_kwargs(
        self, system_message: str, tools: Optional[List[Dict[str, Any]]] = None
    ) -> Dict[str, Any]:
        """
        Prepare the request keyword arguments for the API call.

        Args:
            system_message (str): The concatenated system messages.

        Returns:
            Dict[str, Any]: The request keyword arguments.
        """
        request_kwargs = self.request_kwargs.copy()
        request_kwargs["system"] = system_message

        if tools:
            request_kwargs["tools"] = self._format_tools_for_model(tools)
        return request_kwargs

    def _format_tools_for_model(self, tools: Optional[List[Dict[str, Any]]] = None) -> Optional[List[Dict[str, Any]]]:
        """
        Transforms function definitions into a format accepted by the Anthropic API.
        """
        if not tools:
            return None

        parsed_tools: List[Dict[str, Any]] = []
        for tool_def in tools:
            if tool_def.get("type", "") != "function":
                parsed_tools.append(tool_def)
                continue

            func_def = tool_def.get("function", {})
            parameters: Dict[str, Any] = func_def.get("parameters", {})
            properties: Dict[str, Any] = parameters.get("properties", {})
            required_params: List[str] = []

            for param_name, param_info in properties.items():
                param_type = param_info.get("type", "")
                param_type_list: List[str] = [param_type] if isinstance(param_type, str) else param_type or []

                if "null" not in param_type_list:
                    required_params.append(param_name)

            input_properties: Dict[str, Dict[str, Union[str, List[str]]]] = {}
            for param_name, param_info in properties.items():
                input_properties[param_name] = {
                    "description": param_info.get("description", ""),
                }
                if "type" not in param_info and "anyOf" in param_info:
                    input_properties[param_name]["anyOf"] = param_info["anyOf"]
                else:
                    input_properties[param_name]["type"] = param_info.get("type", "")

            tool = {
                "name": func_def.get("name") or "",
                "description": func_def.get("description") or "",
                "input_schema": {
                    "type": parameters.get("type", "object"),
                    "properties": input_properties,
                    "required": required_params,
                },
            }
            parsed_tools.append(tool)
        return parsed_tools

    def invoke(
        self,
        messages: List[Message],
        response_format: Optional[Union[Dict, Type[BaseModel]]] = None,
        tools: Optional[List[Dict[str, Any]]] = None,
        tool_choice: Optional[Union[str, Dict[str, Any]]] = None,
    ) -> AnthropicMessage:
        """
        Send a request to the Anthropic API to generate a response.
        """
        try:
            chat_messages, system_message = format_messages(messages)
            request_kwargs = self._prepare_request_kwargs(system_message, tools)

            return self.get_client().messages.create(
                model=self.id,
                messages=chat_messages,  # type: ignore
                **request_kwargs,
            )
        except APIConnectionError as e:
            log_error(f"Connection error while calling Claude API: {str(e)}")
            raise ModelProviderError(message=e.message, model_name=self.name, model_id=self.id) from e
        except RateLimitError as e:
            log_warning(f"Rate limit exceeded: {str(e)}")
            raise ModelRateLimitError(message=e.message, model_name=self.name, model_id=self.id) from e
        except APIStatusError as e:
            log_error(f"Claude API error (status {e.status_code}): {str(e)}")
            raise ModelProviderError(
                message=e.message, status_code=e.status_code, model_name=self.name, model_id=self.id
            ) from e
        except Exception as e:
            log_error(f"Unexpected error calling Claude API: {str(e)}")
            raise ModelProviderError(message=str(e), model_name=self.name, model_id=self.id) from e

    def invoke_stream(
        self,
        messages: List[Message],
        response_format: Optional[Union[Dict, Type[BaseModel]]] = None,
        tools: Optional[List[Dict[str, Any]]] = None,
        tool_choice: Optional[Union[str, Dict[str, Any]]] = None,
    ) -> Any:
        """
        Stream a response from the Anthropic API.

        Args:
            messages (List[Message]): A list of messages to send to the model.

        Returns:
            Any: The streamed response from the model.

        Raises:
            APIConnectionError: If there are network connectivity issues
            RateLimitError: If the API rate limit is exceeded
            APIStatusError: For other API-related errors
        """
        chat_messages, system_message = format_messages(messages)
        request_kwargs = self._prepare_request_kwargs(system_message, tools)

        try:
            return (
                self.get_client()
                .messages.stream(
                    model=self.id,
                    messages=chat_messages,  # type: ignore
                    **request_kwargs,
                )
                .__enter__()
            )
        except APIConnectionError as e:
            log_error(f"Connection error while calling Claude API: {str(e)}")
            raise ModelProviderError(message=e.message, model_name=self.name, model_id=self.id) from e
        except RateLimitError as e:
            log_warning(f"Rate limit exceeded: {str(e)}")
            raise ModelRateLimitError(message=e.message, model_name=self.name, model_id=self.id) from e
        except APIStatusError as e:
            log_error(f"Claude API error (status {e.status_code}): {str(e)}")
            raise ModelProviderError(
                message=e.message, status_code=e.status_code, model_name=self.name, model_id=self.id
            ) from e
        except Exception as e:
            log_error(f"Unexpected error calling Claude API: {str(e)}")
            raise ModelProviderError(message=str(e), model_name=self.name, model_id=self.id) from e

    async def ainvoke(
        self,
        messages: List[Message],
        response_format: Optional[Union[Dict, Type[BaseModel]]] = None,
        tools: Optional[List[Dict[str, Any]]] = None,
        tool_choice: Optional[Union[str, Dict[str, Any]]] = None,
    ) -> AnthropicMessage:
        """
        Send an asynchronous request to the Anthropic API to generate a response.
        """
        try:
            chat_messages, system_message = format_messages(messages)
            request_kwargs = self._prepare_request_kwargs(system_message, tools)

            return await self.get_async_client().messages.create(
                model=self.id,
                messages=chat_messages,  # type: ignore
                **request_kwargs,
            )
        except APIConnectionError as e:
            log_error(f"Connection error while calling Claude API: {str(e)}")
            raise ModelProviderError(message=e.message, model_name=self.name, model_id=self.id) from e
        except RateLimitError as e:
            log_warning(f"Rate limit exceeded: {str(e)}")
            raise ModelRateLimitError(message=e.message, model_name=self.name, model_id=self.id) from e
        except APIStatusError as e:
            log_error(f"Claude API error (status {e.status_code}): {str(e)}")
            raise ModelProviderError(
                message=e.message, status_code=e.status_code, model_name=self.name, model_id=self.id
            ) from e
        except Exception as e:
            log_error(f"Unexpected error calling Claude API: {str(e)}")
            raise ModelProviderError(message=str(e), model_name=self.name, model_id=self.id) from e

    async def ainvoke_stream(
        self,
        messages: List[Message],
        response_format: Optional[Union[Dict, Type[BaseModel]]] = None,
        tools: Optional[List[Dict[str, Any]]] = None,
        tool_choice: Optional[Union[str, Dict[str, Any]]] = None,
    ) -> AsyncIterator[Any]:
        """
        Stream an asynchronous response from the Anthropic API.

        Args:
            messages (List[Message]): A list of messages to send to the model.

        Returns:
            Any: The streamed response from the model.

        Raises:
            APIConnectionError: If there are network connectivity issues
            RateLimitError: If the API rate limit is exceeded
            APIStatusError: For other API-related errors
        """
        try:
            chat_messages, system_message = format_messages(messages)
            request_kwargs = self._prepare_request_kwargs(system_message, tools)
            async with self.get_async_client().messages.stream(
                model=self.id,
                messages=chat_messages,  # type: ignore
                **request_kwargs,
            ) as stream:
                async for chunk in stream:
                    yield chunk
        except APIConnectionError as e:
            log_error(f"Connection error while calling Claude API: {str(e)}")
            raise ModelProviderError(message=e.message, model_name=self.name, model_id=self.id) from e
        except RateLimitError as e:
            log_warning(f"Rate limit exceeded: {str(e)}")
            raise ModelRateLimitError(message=e.message, model_name=self.name, model_id=self.id) from e
        except APIStatusError as e:
            log_error(f"Claude API error (status {e.status_code}): {str(e)}")
            raise ModelProviderError(
                message=e.message, status_code=e.status_code, model_name=self.name, model_id=self.id
            ) from e
        except Exception as e:
            log_error(f"Unexpected error calling Claude API: {str(e)}")
            raise ModelProviderError(message=str(e), model_name=self.name, model_id=self.id) from e

    def format_function_call_results(
        self, messages: List[Message], function_call_results: List[Message], tool_ids: List[str]
    ) -> None:
        """
        Handle the results of function calls.

        Args:
            messages (List[Message]): The list of conversation messages.
            function_call_results (List[Message]): The results of the function calls.
            tool_ids (List[str]): The tool ids.
        """
        if len(function_call_results) > 0:
            fc_responses: List = []
            for _fc_message in function_call_results:
                fc_responses.append(
                    {
                        "type": "tool_result",
                        "tool_use_id": _fc_message.tool_call_id,
                        "content": str(_fc_message.content),
                    }
                )
            messages.append(Message(role="user", content=fc_responses))

    def get_system_message_for_model(self, tools: Optional[List[Any]] = None) -> Optional[str]:
        if tools is not None and len(tools) > 0:
            tool_call_prompt = "Do not reflect on the quality of the returned search results in your response"
            return tool_call_prompt
        return None

    def parse_provider_response(self, response: AnthropicMessage, **kwargs) -> ModelResponse:
        """
        Parse the Claude response into a ModelResponse.

        Args:
            response: Raw response from Anthropic

        Returns:
            ModelResponse: Parsed response data
        """
        model_response = ModelResponse()

        # Add role (Claude always uses 'assistant')
        model_response.role = response.role or "assistant"

        if response.content:
            for block in response.content:
                if block.type == "text":
                    if model_response.content is None:
                        model_response.content = block.text
                    else:
                        model_response.content += block.text

                    # Capture citations from the response
                    if block.citations is not None:
                        if model_response.citations is None:
                            model_response.citations = Citations(raw=[], urls=[], documents=[])
                        for citation in block.citations:
                            model_response.citations.raw.append(citation.model_dump())  # type: ignore
                            # Web search citations
                            if isinstance(citation, CitationsWebSearchResultLocation):
                                model_response.citations.urls.append(  # type: ignore
                                    UrlCitation(url=citation.url, title=citation.cited_text)
                                )
                            # Document citations
                            elif isinstance(citation, CitationPageLocation):
                                model_response.citations.documents.append(  # type: ignore
                                    DocumentCitation(
                                        document_title=citation.document_title,
                                        cited_text=citation.cited_text,
                                    )
                                )
                elif block.type == "thinking":
                    model_response.thinking = block.thinking
                    model_response.provider_data = {
                        "signature": block.signature,
                    }
                elif block.type == "redacted_thinking":
                    model_response.redacted_thinking = block.data

        # Extract tool calls from the response
        if response.stop_reason == "tool_use":
            for block in response.content:
                if block.type == "tool_use":
                    tool_name = block.name
                    tool_input = block.input

                    function_def = {"name": tool_name}
                    if tool_input:
                        function_def["arguments"] = json.dumps(tool_input)

                    model_response.extra = model_response.extra or {}
                    model_response.extra.setdefault("tool_ids", []).append(block.id)
                    model_response.tool_calls.append(
                        {
                            "id": block.id,
                            "type": "function",
                            "function": function_def,
                        }
                    )

        # Add usage metrics
        if response.usage is not None:
            model_response.response_usage = response.usage

        return model_response

    def parse_provider_response_delta(
        self, response: Union[ContentBlockDeltaEvent, ContentBlockStopEvent, MessageDeltaEvent]
    ) -> ModelResponse:
        """
        Parse the Claude streaming response into ModelProviderResponse objects.

        Args:
            response: Raw response chunk from Anthropic

        Returns:
            ModelResponse: Iterator of parsed response data
        """
        model_response = ModelResponse()

        if isinstance(response, ContentBlockStartEvent):
            if response.content_block.type == "redacted_thinking":
                model_response.redacted_thinking = response.content_block.data

        if isinstance(response, ContentBlockDeltaEvent):
            # Handle text content
            # if response.delta.type == "text_delta":
            #     model_response.content = response.delta.text
            if response.delta.type == "input_json_delta":
                self._estado_actual = "+"  # Usar self para acceder al estado de la instancia
            if response.delta.type == "text_delta":
<<<<<<< HEAD
                model_response.content = response.delta.text
=======
                if self._estado_actual == "+":
                    if response.delta.text.strip().startswith("+ "):
                        model_response.content = "\n" + response.delta.text
                    else:
                        model_response.content = "\n + " + response.delta.text

                    self._estado_actual = ""  # Reiniciar el estado después de usarlo
                else:
                    model_response.content = response.delta.text
                    self._estado_actual = ""
            elif response.delta.type == "citation_delta":
                citation = response.delta.citation
                model_response.citations = Citations(raw=citation)
                model_response.citations.documents.append(  # type: ignore
                    DocumentCitation(document_title=citation.document_title, cited_text=citation.cited_text)
                )
>>>>>>> e179f0c7
            # Handle thinking content
            elif response.delta.type == "thinking_delta":
                model_response.thinking = response.delta.thinking
            elif response.delta.type == "signature_delta":
                model_response.provider_data = {
                    "signature": response.delta.signature,
                }

        elif isinstance(response, ContentBlockStopEvent):
            # Handle tool calls
            if response.content_block.type == "tool_use":  # type: ignore
                tool_use = response.content_block  # type: ignore
                tool_name = tool_use.name
                tool_input = tool_use.input

                function_def = {"name": tool_name}
                if tool_input:
                    function_def["arguments"] = json.dumps(tool_input)

                model_response.extra = model_response.extra or {}
                model_response.extra.setdefault("tool_ids", []).append(tool_use.id)

                model_response.tool_calls = [
                    {
                        "id": tool_use.id,
                        "type": "function",
                        "function": function_def,
                    }
                ]

        # Capture citations from the final response
        elif isinstance(response, MessageStopEvent):
            model_response.content = ""
            model_response.citations = Citations(raw=[], urls=[], documents=[])
            for block in response.message.content:
                citations = getattr(block, "citations", None)
                if not citations:
                    continue
                for citation in citations:
                    model_response.citations.raw.append(citation.model_dump())  # type: ignore
                    # Web search citations
                    if isinstance(citation, CitationsWebSearchResultLocation):
                        model_response.citations.urls.append(UrlCitation(url=citation.url, title=citation.cited_text))  # type: ignore
                    # Document citations
                    elif isinstance(citation, CitationPageLocation):
                        model_response.citations.documents.append(  # type: ignore
                            DocumentCitation(document_title=citation.document_title, cited_text=citation.cited_text)
                        )
            if response.message.usage is not None:
                model_response.response_usage = response.message.usage

        return model_response<|MERGE_RESOLUTION|>--- conflicted
+++ resolved
@@ -481,26 +481,7 @@
             if response.delta.type == "input_json_delta":
                 self._estado_actual = "+"  # Usar self para acceder al estado de la instancia
             if response.delta.type == "text_delta":
-<<<<<<< HEAD
                 model_response.content = response.delta.text
-=======
-                if self._estado_actual == "+":
-                    if response.delta.text.strip().startswith("+ "):
-                        model_response.content = "\n" + response.delta.text
-                    else:
-                        model_response.content = "\n + " + response.delta.text
-
-                    self._estado_actual = ""  # Reiniciar el estado después de usarlo
-                else:
-                    model_response.content = response.delta.text
-                    self._estado_actual = ""
-            elif response.delta.type == "citation_delta":
-                citation = response.delta.citation
-                model_response.citations = Citations(raw=citation)
-                model_response.citations.documents.append(  # type: ignore
-                    DocumentCitation(document_title=citation.document_title, cited_text=citation.cited_text)
-                )
->>>>>>> e179f0c7
             # Handle thinking content
             elif response.delta.type == "thinking_delta":
                 model_response.thinking = response.delta.thinking
